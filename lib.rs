// Copyright 2014 The Rust Project Developers. See the COPYRIGHT
// file at the top-level directory of this distribution and at
// http://rust-lang.org/COPYRIGHT.
//
// Licensed under the Apache License, Version 2.0 <LICENSE-APACHE or
// http://www.apache.org/licenses/LICENSE-2.0> or the MIT license
// <LICENSE-MIT or http://opensource.org/licenses/MIT>, at your
// option. This file may not be copied, modified, or distributed
// except according to those terms.

//! A thread pool used to execute functions in parallel.
//!
//! Spawns a specified number of worker threads and replenishes the pool if any worker threads
//! panic.
//!
//! # Examples
//!
//! ## Synchronized with a channel
//!
//! Every thread sends one message over the channel, which then is collected with the `take()`.
//!
//! ```
//! use threadpool::ThreadPool;
//! use std::sync::mpsc::channel;
//!
//! let n_workers = 4;
//! let n_jobs = 8;
//! let pool = ThreadPool::new(n_workers);
//!
//! let (tx, rx) = channel();
//! for _ in 0..n_jobs {
//!     let tx = tx.clone();
//!     pool.execute(move|| {
//!         tx.send(1).expect("channel will be there waiting for the pool");
//!     });
//! }
//!
//! assert_eq!(rx.iter().take(n_jobs).fold(0, |a, b| a + b), 8);
//! ```
//!
//! ## Synchronized with a barrier
//!
//! Keep in mind, if a barrier synchronizes more jobs than you have workers in the pool,
//! you will end up with a [deadlock](https://en.wikipedia.org/wiki/Deadlock)
//! at the barrier which is [not considered unsafe]
//! (http://doc.rust-lang.org/reference.html#behavior-not-considered-unsafe).
//!
//! ```
//! use threadpool::ThreadPool;
//! use std::sync::{Arc, Barrier};
//! use std::sync::atomic::{AtomicUsize, Ordering};
//!
//! // create at least as many workers as jobs or you will deadlock yourself
//! let n_workers = 42;
//! let n_jobs = 23;
//! let pool = ThreadPool::new(n_workers);
//! let an_atomic = Arc::new(AtomicUsize::new(0));
//!
//! assert!(n_jobs <= n_workers, "too many jobs, will deadlock");
//!
//! // create a barrier that waits for all jobs plus the starter thread
//! let barrier = Arc::new(Barrier::new(n_jobs + 1));
//! for _ in 0..n_jobs {
//!     let barrier = barrier.clone();
//!     let an_atomic = an_atomic.clone();
//!
//!     pool.execute(move|| {
//!         // do the heavy work
//!         an_atomic.fetch_add(1, Ordering::Relaxed);
//!
//!         // then wait for the other threads
//!         barrier.wait();
//!     });
//! }
//!
//! // wait for the threads to finish the work
//! barrier.wait();
//! assert_eq!(an_atomic.load(Ordering::SeqCst), 23);
//! ```

extern crate num_cpus;

use std::fmt;
use std::sync::mpsc::{channel, Sender, Receiver};
use std::sync::{Arc, Mutex, Condvar};
use std::sync::atomic::{AtomicUsize, Ordering};
use std::thread::{Builder, panicking};

trait FnBox {
    fn call_box(self: Box<Self>);
}

impl<F: FnOnce()> FnBox for F {
    fn call_box(self: Box<F>) {
        (*self)()
    }
}

type Thunk<'a> = Box<FnBox + Send + 'a>;

struct Sentinel<'a> {
    shared_data: &'a Arc<ThreadPoolSharedData>,
    active: bool,
}

impl<'a> Sentinel<'a> {
    fn new(shared_data: &'a Arc<ThreadPoolSharedData>) -> Sentinel<'a> {
        Sentinel {
            shared_data: shared_data,
            active: true,
        }
    }

    /// Cancel and destroy this sentinel.
    fn cancel(mut self) {
        self.active = false;
    }
}

impl<'a> Drop for Sentinel<'a> {
    fn drop(&mut self) {
        if self.active {
            self.shared_data.active_count.fetch_sub(1, Ordering::SeqCst);
            if panicking() {
                self.shared_data.panic_count.fetch_add(1, Ordering::SeqCst);
            }
            self.shared_data.no_work_notify_all();
            spawn_in_pool(self.shared_data.clone())
        }
    }
}

struct ThreadPoolSharedData {
    name: Option<String>,
    job_receiver: Mutex<Receiver<Thunk<'static>>>,
    empty_trigger: Mutex<()>,
    empty_condvar: Condvar,
    queued_count: AtomicUsize,
    active_count: AtomicUsize,
    max_thread_count: AtomicUsize,
    panic_count: AtomicUsize,
}

impl ThreadPoolSharedData {
    fn has_work(&self) -> bool {
        self.queued_count.load(Ordering::SeqCst) > 0 || self.active_count.load(Ordering::SeqCst) > 0
    }

    /// Notify all observers joining this pool if there is no more work to do.
    fn no_work_notify_all(&self) {
        if !self.has_work() {
            *self.empty_trigger
                 .lock()
                 .expect("Unable to notify all joining threads");
            self.empty_condvar.notify_all();
        }
    }
}

/// Abstraction of a thread pool for basic parallelism.
pub struct ThreadPool {
    // How the threadpool communicates with subthreads.
    //
    // This is the only such Sender, so when it is dropped all subthreads will
    // quit.
    jobs: Sender<Thunk<'static>>,
    shared_data: Arc<ThreadPoolSharedData>,
}

impl ThreadPool {
    /// Creates a new thread pool capable of executing `num_threads` number of jobs concurrently.
    ///
    /// # Panics
    ///
    /// This function will panic if `num_threads` is 0.
    ///
    /// # Examples
    ///
    /// Create a new thread pool capable of executing four jobs concurrently:
    ///
    /// ```
    /// use threadpool::ThreadPool;
    ///
    /// let pool = ThreadPool::new(4);
    /// ```
    pub fn new(num_threads: usize) -> ThreadPool {
        ThreadPool::new_pool(None, num_threads)
    }

    /// Creates a new thread pool capable of executing `num_threads` number of jobs concurrently.
    /// Each thread will have the [name][thread name] `name`.
    ///
    /// # Panics
    ///
    /// This function will panic if `num_threads` is 0.
    ///
    /// # Examples
    ///
    /// ```rust
    /// use std::thread;
    /// use threadpool::ThreadPool;
    ///
    /// let pool = ThreadPool::with_name("worker".into(), 2);
    /// for _ in 0..2 {
    ///     pool.execute(|| {
    ///         assert_eq!(
    ///             thread::current().name(),
    ///             Some("worker")
    ///         );
    ///     });
    /// }
    /// pool.join();
    /// ```
    ///
    /// [thread name]: https://doc.rust-lang.org/std/thread/struct.Thread.html#method.name
    pub fn with_name(name: String, num_threads: usize) -> ThreadPool {
        ThreadPool::new_pool(Some(name), num_threads)
    }

    /// **Deprecated: Use `ThreadPool::with_name`**
    #[inline(always)]
    #[deprecated(since = "1.4.0", note = "use ThreadPool::with_name")]
    pub fn new_with_name(name: String, num_threads: usize) -> ThreadPool {
        ThreadPool::with_name(name, num_threads)
    }

    #[inline]
    fn new_pool(name: Option<String>, num_threads: usize) -> ThreadPool {
        assert!(num_threads >= 1);

        let (tx, rx) = channel::<Thunk<'static>>();

        let shared_data = Arc::new(ThreadPoolSharedData {
            name: name,
            job_receiver: Mutex::new(rx),
            empty_condvar: Condvar::new(),
            empty_trigger: Mutex::new(()),
            queued_count: AtomicUsize::new(0),
            active_count: AtomicUsize::new(0),
            max_thread_count: AtomicUsize::new(num_threads),
            panic_count: AtomicUsize::new(0),
        });

        // Threadpool threads
        for _ in 0..num_threads {
            spawn_in_pool(shared_data.clone());
        }

        ThreadPool {
            jobs: tx,
            shared_data: shared_data,
        }
    }

    /// Executes the function `job` on a thread in the pool.
    ///
    /// # Examples
    ///
    /// Execute four jobs on a thread pool that can run two jobs concurrently:
    ///
    /// ```
    /// use threadpool::ThreadPool;
    ///
    /// let pool = ThreadPool::new(2);
    /// pool.execute(|| println!("hello"));
    /// pool.execute(|| println!("world"));
    /// pool.execute(|| println!("foo"));
    /// pool.execute(|| println!("bar"));
    /// pool.join();
    /// ```
    pub fn execute<F>(&self, job: F)
    where
        F: FnOnce() + Send + 'static,
    {
        self.shared_data.queued_count.fetch_add(1, Ordering::SeqCst);
        self.jobs
            .send(Box::new(job))
            .expect("ThreadPool::execute unable to send job into queue.");
    }

    /// Returns the number of jobs waiting to executed in the pool.
    ///
    /// # Examples
    ///
    /// ```
    /// use threadpool::ThreadPool;
    /// use std::time::Duration;
    /// use std::thread::sleep;
    ///
    /// let pool = ThreadPool::new(2);
    /// for _ in 0..10 {
    ///     pool.execute(|| {
    ///         sleep(Duration::from_secs(100));
    ///     });
    /// }
    ///
    /// sleep(Duration::from_secs(1)); // wait for threads to start
    /// assert_eq!(8, pool.queued_count());
    /// ```
    pub fn queued_count(&self) -> usize {
        self.shared_data.queued_count.load(Ordering::Relaxed)
    }

    /// Returns the number of currently active threads.
    ///
    /// # Examples
    ///
    /// ```
    /// use threadpool::ThreadPool;
    /// use std::time::Duration;
    /// use std::thread::sleep;
    ///
    /// let pool = ThreadPool::new(4);
    /// for _ in 0..10 {
    ///     pool.execute(move || {
    ///         sleep(Duration::from_secs(100));
    ///     });
    /// }
    ///
    /// sleep(Duration::from_secs(1)); // wait for threads to start
    /// assert_eq!(4, pool.active_count());
    /// ```
    pub fn active_count(&self) -> usize {
        self.shared_data.active_count.load(Ordering::SeqCst)
    }

    /// Returns the maximum number of threads the pool will execute concurrently.
    ///
    /// # Examples
    ///
    /// ```
    /// use threadpool::ThreadPool;
    ///
    /// let mut pool = ThreadPool::new(4);
    /// assert_eq!(4, pool.max_count());
    ///
    /// pool.set_num_threads(8);
    /// assert_eq!(8, pool.max_count());
    /// ```
    pub fn max_count(&self) -> usize {
        self.shared_data.max_thread_count.load(Ordering::Relaxed)
    }

    /// Returns the number of panicked threads over the lifetime of the pool.
    ///
    /// # Examples
    ///
    /// ```
    /// use threadpool::ThreadPool;
    ///
    /// let pool = ThreadPool::new(4);
    /// for n in 0..10 {
    ///     pool.execute(move || {
    ///         // simulate a panic
    ///         if n % 2 == 0 {
    ///             panic!()
    ///         }
    ///     });
    /// }
    /// pool.join();
    ///
    /// assert_eq!(5, pool.panic_count());
    /// ```
    pub fn panic_count(&self) -> usize {
        self.shared_data.panic_count.load(Ordering::Relaxed)
    }

    /// **Deprecated: Use `ThreadPool::set_num_threads`**
    #[deprecated(since = "1.3.0", note = "use ThreadPool::set_num_threads")]
    pub fn set_threads(&mut self, num_threads: usize) {
        self.set_num_threads(num_threads)
    }

    /// Sets the number of worker-threads to use as `num_threads`.
    /// Can be used to change the threadpool size during runtime.
    /// Will not abort already running or waiting threads.
    ///
    /// # Panics
    ///
    /// This function will panic if `num_threads` is 0.
    ///
    /// # Examples
    ///
    /// ```
    /// use threadpool::ThreadPool;
    /// use std::time::Duration;
    /// use std::thread::sleep;
    ///
    /// let mut pool = ThreadPool::new(4);
    /// for _ in 0..10 {
    ///     pool.execute(move || {
    ///         sleep(Duration::from_secs(100));
    ///     });
    /// }
    ///
    /// sleep(Duration::from_secs(1)); // wait for threads to start
    /// assert_eq!(4, pool.active_count());
    /// assert_eq!(6, pool.queued_count());
    ///
    /// // Increase thread capacity of the pool
    /// pool.set_num_threads(8);
    ///
    /// sleep(Duration::from_secs(1)); // wait for new threads to start
    /// assert_eq!(8, pool.active_count());
    /// assert_eq!(2, pool.queued_count());
    ///
    /// // Decrease thread capacity of the pool
    /// // No active threads are killed
    /// pool.set_num_threads(4);
    ///
    /// assert_eq!(8, pool.active_count());
    /// assert_eq!(2, pool.queued_count());
    /// ```
    pub fn set_num_threads(&mut self, num_threads: usize) {
        assert!(num_threads >= 1);
        let prev_num_threads = self.shared_data.max_thread_count.swap(
            num_threads,
            Ordering::Release,
        );
        if let Some(num_spawn) = num_threads.checked_sub(prev_num_threads) {
            // Spawn new threads
            for _ in 0..num_spawn {
                spawn_in_pool(self.shared_data.clone());
            }
        }
    }

    /// Block the current thread until all jobs in the pool have been executed.
    ///
    /// Calling `join` on an empty pool will cause an immediate return.
    /// `join` may be called from multiple threads concurrently.
    ///
    /// Calling `join` from a thread within the pool will cause a deadlock. This
    /// behavior is considered safe.
    ///
    /// # Examples
    ///
    /// ```
    /// use threadpool::ThreadPool;
    /// use std::sync::Arc;
    /// use std::sync::atomic::{AtomicUsize, Ordering};
    ///
    /// let pool = ThreadPool::new(8);
    /// let test_count = Arc::new(AtomicUsize::new(0));
    ///
    /// for _ in 0..42 {
    ///     let test_count = test_count.clone();
    ///     pool.execute(move || {
    ///         test_count.fetch_add(1, Ordering::Relaxed);
    ///     });
    /// }
    ///
    /// pool.join();
    /// assert_eq!(42, test_count.load(Ordering::Relaxed));
    /// ```
    pub fn join(&self) {
        while self.shared_data.has_work() {
            let mut lock = self.shared_data.empty_trigger.lock().unwrap();
            while self.shared_data.has_work() {
                lock = self.shared_data.empty_condvar.wait(lock).unwrap();
            }
        }
    }
}

impl Clone for ThreadPool {
    /// Cloning a pool will create a new handle to the pool.
    /// The behavior is similar to [Arc](https://doc.rust-lang.org/stable/std/sync/struct.Arc.html).
    ///
    /// We could for example submit jobs from multiple threads concurrently.
    ///
    /// ```
    /// use threadpool::ThreadPool;
    /// use std::thread;
    /// use std::sync::mpsc::channel;
    ///
    /// let pool = ThreadPool::with_name("clone example".into(), 2);
    ///
    /// let results = (0..2)
    ///     .map(|i| {
    ///         let pool = pool.clone();
    ///         thread::spawn(move || {
    ///             let (tx, rx) = channel();
    ///             for i in 1..12 {
    ///                 let tx = tx.clone();
    ///                 pool.execute(move || {
    ///                     tx.send(i).expect("channel will be waiting");
    ///                 });
    ///             }
    ///             drop(tx);
    ///             if i == 0 {
    ///                 rx.iter().fold(0, |accumulator, element| accumulator + element)
    ///             } else {
    ///                 rx.iter().fold(1, |accumulator, element| accumulator * element)
    ///             }
    ///         })
    ///     })
    ///     .map(|join_handle| join_handle.join().expect("collect results from threads"))
    ///     .collect::<Vec<usize>>();
    ///
    /// assert_eq!(vec![66, 39916800], results);
    /// ```
    fn clone(&self) -> ThreadPool {
        ThreadPool {
            jobs: self.jobs.clone(),
            shared_data: self.shared_data.clone(),
        }
    }
}


/// Create a thread pool with one thread per CPU.
/// On machines with hyperthreading,
/// this will create one thread per hyperthread.
impl Default for ThreadPool {
  fn default() -> Self {
    ThreadPool::new(num_cpus::get())
  }
}


impl fmt::Debug for ThreadPool {
    fn fmt(&self, f: &mut fmt::Formatter) -> fmt::Result {
        f.debug_struct("ThreadPool")
            .field("name", &self.shared_data.name)
            .field("queued_count", &self.queued_count())
            .field("active_count", &self.active_count())
            .field("max_count", &self.max_count())
            .finish()
    }
}


fn spawn_in_pool(shared_data: Arc<ThreadPoolSharedData>) {
    let mut builder = Builder::new();
    if let Some(ref name) = shared_data.name {
        builder = builder.name(name.clone());
    }
    builder
        .spawn(move || {
            // Will spawn a new thread on panic unless it is cancelled.
            let sentinel = Sentinel::new(&shared_data);

            loop {
                // Shutdown this thread if the pool has become smaller
                let thread_counter_val = shared_data.active_count.load(Ordering::Acquire);
                let max_thread_count_val = shared_data.max_thread_count.load(Ordering::Relaxed);
                if thread_counter_val >= max_thread_count_val {
                    break;
                }
                let message = {
                    // Only lock jobs for the time it takes
                    // to get a job, not run it.
                    let lock = shared_data
                        .job_receiver
                        .lock()
                        .expect("Worker thread unable to lock job_receiver");
                    lock.recv()
                };

                let job = match message {
                    Ok(job) => job,
                    // The ThreadPool was dropped.
                    Err(..) => break,
                };
                // Do not allow IR around the job execution
                shared_data.active_count.fetch_add(1, Ordering::SeqCst);
                shared_data.queued_count.fetch_sub(1, Ordering::SeqCst);

                job.call_box();

                shared_data.active_count.fetch_sub(1, Ordering::SeqCst);
                shared_data.no_work_notify_all();
            }

            sentinel.cancel();
        })
        .unwrap();
}

#[cfg(test)]
mod test {
    use super::ThreadPool;
    use std::sync::{Arc, Barrier};
    use std::sync::atomic::{AtomicUsize, Ordering};
    use std::sync::mpsc::{sync_channel, channel};
    use std::thread::{self, sleep};
    use std::time::Duration;

    const TEST_TASKS: usize = 4;

    #[test]
    fn test_set_num_threads_increasing() {
        let new_thread_amount = TEST_TASKS + 8;
        let mut pool = ThreadPool::new(TEST_TASKS);
        for _ in 0..TEST_TASKS {
            pool.execute(move || sleep(Duration::from_secs(23)));
        }
        sleep(Duration::from_secs(1));
        assert_eq!(pool.active_count(), TEST_TASKS);

        pool.set_num_threads(new_thread_amount);

        for _ in 0..(new_thread_amount - TEST_TASKS) {
            pool.execute(move || sleep(Duration::from_secs(23)));
        }
        sleep(Duration::from_secs(1));
        assert_eq!(pool.active_count(), new_thread_amount);

        pool.join();
    }

    #[test]
    fn test_set_num_threads_decreasing() {
        let new_thread_amount = 2;
        let mut pool = ThreadPool::new(TEST_TASKS);
        for _ in 0..TEST_TASKS {
            pool.execute(move || { 1 + 1; });
        }
        pool.set_num_threads(new_thread_amount);
        for _ in 0..new_thread_amount {
            pool.execute(move || sleep(Duration::from_secs(23)));
        }
        sleep(Duration::from_secs(1));
        assert_eq!(pool.active_count(), new_thread_amount);

        pool.join();
    }

    #[test]
    fn test_active_count() {
        let pool = ThreadPool::new(TEST_TASKS);
        for _ in 0..2 * TEST_TASKS {
            pool.execute(move || loop {
                sleep(Duration::from_secs(10))
            });
        }
        sleep(Duration::from_secs(1));
        let active_count = pool.active_count();
        assert_eq!(active_count, TEST_TASKS);
        let initialized_count = pool.max_count();
        assert_eq!(initialized_count, TEST_TASKS);
    }

    #[test]
    fn test_works() {
        let pool = ThreadPool::new(TEST_TASKS);

        let (tx, rx) = channel();
        for _ in 0..TEST_TASKS {
            let tx = tx.clone();
            pool.execute(move || { tx.send(1).unwrap(); });
        }

        assert_eq!(rx.iter().take(TEST_TASKS).fold(0, |a, b| a + b), TEST_TASKS);
    }

    #[test]
    #[should_panic]
    fn test_zero_tasks_panic() {
        ThreadPool::new(0);
    }

    #[test]
    fn test_recovery_from_subtask_panic() {
        let pool = ThreadPool::new(TEST_TASKS);

        // Panic all the existing threads.
        for _ in 0..TEST_TASKS {
            pool.execute(move || panic!("Ignore this panic, it must!"));
        }
        pool.join();

        assert_eq!(pool.panic_count(), TEST_TASKS);

        // Ensure new threads were spawned to compensate.
        let (tx, rx) = channel();
        for _ in 0..TEST_TASKS {
            let tx = tx.clone();
            pool.execute(move || { tx.send(1).unwrap(); });
        }

        assert_eq!(rx.iter().take(TEST_TASKS).fold(0, |a, b| a + b), TEST_TASKS);
    }

    #[test]
    fn test_should_not_panic_on_drop_if_subtasks_panic_after_drop() {

        let pool = ThreadPool::new(TEST_TASKS);
        let waiter = Arc::new(Barrier::new(TEST_TASKS + 1));

        // Panic all the existing threads in a bit.
        for _ in 0..TEST_TASKS {
            let waiter = waiter.clone();
            pool.execute(move || {
                waiter.wait();
                panic!("Ignore this panic, it should!");
            });
        }

        drop(pool);

        // Kick off the failure.
        waiter.wait();
    }

    #[test]
    fn test_massive_task_creation() {
        let test_tasks = 4_200_000;

        let pool = ThreadPool::new(TEST_TASKS);
        let b0 = Arc::new(Barrier::new(TEST_TASKS + 1));
        let b1 = Arc::new(Barrier::new(TEST_TASKS + 1));

        let (tx, rx) = channel();

        for i in 0..test_tasks {
            let tx = tx.clone();
            let (b0, b1) = (b0.clone(), b1.clone());

            pool.execute(move || {

                // Wait until the pool has been filled once.
                if i < TEST_TASKS {
                    b0.wait();
                    // wait so the pool can be measured
                    b1.wait();
                }

                tx.send(1).is_ok();
            });
        }

        b0.wait();
        assert_eq!(pool.active_count(), TEST_TASKS);
        b1.wait();

        assert_eq!(rx.iter().take(test_tasks).fold(0, |a, b| a + b), test_tasks);
        pool.join();

        let atomic_active_count = pool.active_count();
        assert!(
            atomic_active_count == 0,
            "atomic_active_count: {}",
            atomic_active_count
        );
    }

    #[test]
    fn test_shrink() {
        let test_tasks_begin = TEST_TASKS + 2;

        let mut pool = ThreadPool::new(test_tasks_begin);
        let b0 = Arc::new(Barrier::new(test_tasks_begin + 1));
        let b1 = Arc::new(Barrier::new(test_tasks_begin + 1));

        for _ in 0..test_tasks_begin {
            let (b0, b1) = (b0.clone(), b1.clone());
            pool.execute(move || {
                b0.wait();
                b1.wait();
            });
        }

        let b2 = Arc::new(Barrier::new(TEST_TASKS + 1));
        let b3 = Arc::new(Barrier::new(TEST_TASKS + 1));

        for _ in 0..TEST_TASKS {
            let (b2, b3) = (b2.clone(), b3.clone());
            pool.execute(move || {
                b2.wait();
                b3.wait();
            });
        }

        b0.wait();
        pool.set_num_threads(TEST_TASKS);

        assert_eq!(pool.active_count(), test_tasks_begin);
        b1.wait();


        b2.wait();
        assert_eq!(pool.active_count(), TEST_TASKS);
        b3.wait();
    }

    #[test]
    fn test_name() {
        let name = "test";
        let mut pool = ThreadPool::with_name(name.to_owned(), 2);
        let (tx, rx) = sync_channel(0);

        // initial thread should share the name "test"
        for _ in 0..2 {
            let tx = tx.clone();
            pool.execute(move || {
                let name = thread::current().name().unwrap().to_owned();
                tx.send(name).unwrap();
            });
        }

        // new spawn thread should share the name "test" too.
        pool.set_num_threads(3);
        let tx_clone = tx.clone();
        pool.execute(move || {
            let name = thread::current().name().unwrap().to_owned();
            tx_clone.send(name).unwrap();
            panic!();
        });

        // recover thread should share the name "test" too.
        pool.execute(move || {
            let name = thread::current().name().unwrap().to_owned();
            tx.send(name).unwrap();
        });

        for thread_name in rx.iter().take(4) {
            assert_eq!(name, thread_name);
        }
    }

    #[test]
    fn test_debug() {
        let pool = ThreadPool::new(4);
        let debug = format!("{:?}", pool);
        assert_eq!(
            debug,
            "ThreadPool { name: None, queued_count: 0, active_count: 0, max_count: 4 }"
        );

        let pool = ThreadPool::with_name("hello".into(), 4);
        let debug = format!("{:?}", pool);
        assert_eq!(
            debug,
            "ThreadPool { name: Some(\"hello\"), queued_count: 0, active_count: 0, max_count: 4 }"
        );

        let pool = ThreadPool::new(4);
        pool.execute(move || sleep(Duration::from_secs(5)));
        sleep(Duration::from_secs(1));
        let debug = format!("{:?}", pool);
        assert_eq!(
            debug,
            "ThreadPool { name: None, queued_count: 0, active_count: 1, max_count: 4 }"
        );
    }

    #[test]
    fn test_repeate_join() {
        let pool = ThreadPool::with_name("repeate join test".into(), 8);
        let test_count = Arc::new(AtomicUsize::new(0));

        for _ in 0..42 {
            let test_count = test_count.clone();
            pool.execute(move || {
                sleep(Duration::from_secs(2));
                test_count.fetch_add(1, Ordering::Release);
            });
        }

        println!("{:?}", pool);
        pool.join();
        assert_eq!(42, test_count.load(Ordering::Acquire));

        for _ in 0..42 {
            let test_count = test_count.clone();
            pool.execute(move || {
                sleep(Duration::from_secs(2));
                test_count.fetch_add(1, Ordering::Relaxed);
            });
        }
        pool.join();
        assert_eq!(84, test_count.load(Ordering::Relaxed));
    }

    #[test]
    fn test_multi_join() {
        use std::sync::mpsc::TryRecvError::*;

        // Toggle the following lines to debug the deadlock
        fn error(_s: String) {
            //use ::std::io::Write;
            //let stderr = ::std::io::stderr();
            //let mut stderr = stderr.lock();
            //stderr.write(&_s.as_bytes()).is_ok();
        }

        let pool0 = ThreadPool::with_name("multi join pool0".into(), 4);
        let pool1 = ThreadPool::with_name("multi join pool1".into(), 4);
        let (tx, rx) = channel();

        for i in 0..8 {
            let pool1 = pool1.clone();
            let pool0_ = pool0.clone();
            let tx = tx.clone();
            pool0.execute(move || {
                //sleep(Duration::from_millis(13*i));
                pool1.execute(move || {
                    error(format!("p1: {} -=- {:?}\n", i, pool0_));
                    pool0_.join();
                    error(format!("p1: send({})\n", i));
                    tx.send(i).expect("send i from pool1 -> main");
                });
                error(format!("p0: {}\n", i));
            });
        }
        drop(tx);

        assert_eq!(rx.try_recv(), Err(Empty));
        error(format!("{:?}\n{:?}\n", pool0, pool1));
        pool0.join();
        error(format!("pool0.join() complete =-= {:?}", pool1));
        pool1.join();
        error("pool1.join() complete\n".into());
        assert_eq!(
            rx.iter().fold(0, |acc, i| acc + i),
            0 + 1 + 2 + 3 + 4 + 5 + 6 + 7
        );
    }

    #[test]
    fn test_empty_pool() {
        // Joining an empty pool must return imminently
        let pool = ThreadPool::new(4);

        pool.join();

        assert!(true);
    }

    #[test]
    fn test_no_fun_or_joy() {
        // What happens when you keep adding jobs after a join

        fn sleepy_function() {
            sleep(Duration::from_secs(6));
        }

        let pool = ThreadPool::with_name("no fun or joy".into(), 8);

        pool.execute(sleepy_function);

        let p_t = pool.clone();
        thread::spawn(move || {
            (0..23).map(|_| p_t.execute(sleepy_function)).count();
        });

        pool.join();
    }
<<<<<<< HEAD
    
    #[test]
    fn test_clone() {
        let pool = ThreadPool::with_name("clone example".into(), 2);

        // This batch of jobs will occupy the pool for some time
        for _ in 0..6 {
            pool.execute(move || {
                sleep(Duration::from_secs(2));
            });
        }

        // The following jobs will be inserted into the pool in a random fashion
        let t0 = {
            let pool = pool.clone();
            thread::spawn(move || {
                // wait for the first batch of tasks to finish
                pool.join();

                let (tx, rx) = channel();
                for i in 0..42 {
                    let tx = tx.clone();
                    pool.execute(move || {
                        tx.send(i).expect("channel will be waiting");
                    });
                }
                drop(tx);
                rx.iter().fold(0, |accumulator, element| accumulator + element)
            })
        };
        let t1 = {
            let pool = pool.clone();
            thread::spawn(move || {
                // wait for the first batch of tasks to finish
                pool.join();

                let (tx, rx) = channel();
                for i in 1..12 {
                    let tx = tx.clone();
                    pool.execute(move || {
                        tx.send(i).expect("channel will be waiting");
                    });
                }
                drop(tx);
                rx.iter().fold(1, |accumulator, element| accumulator * element)
            })
        };

        assert_eq!(
            861,
            t0.join().expect("thread 0 will return after calculating additions")
        );
        assert_eq!(
            39916800,
            t1.join().expect("thread 1 will return after calculating multiplications")
        );
=======

    #[test]
    fn test_sync_shared_data() {
        fn assert_sync<T: Sync>() {}
        assert_sync::<super::ThreadPoolSharedData>();
    }

    #[test]
    fn test_send_shared_data() {
        fn assert_send<T: Send>() {}
        assert_send::<super::ThreadPoolSharedData>();
    }

    #[test]
    fn test_send() {
        fn assert_send<T: Send>() {}
        assert_send::<ThreadPool>();
>>>>>>> f31dc85c
    }
}<|MERGE_RESOLUTION|>--- conflicted
+++ resolved
@@ -948,7 +948,6 @@
 
         pool.join();
     }
-<<<<<<< HEAD
     
     #[test]
     fn test_clone() {
@@ -1005,7 +1004,7 @@
             39916800,
             t1.join().expect("thread 1 will return after calculating multiplications")
         );
-=======
+    }
 
     #[test]
     fn test_sync_shared_data() {
@@ -1023,6 +1022,5 @@
     fn test_send() {
         fn assert_send<T: Send>() {}
         assert_send::<ThreadPool>();
->>>>>>> f31dc85c
     }
 }